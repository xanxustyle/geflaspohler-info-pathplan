--- conflicted
+++ resolved
@@ -307,25 +307,14 @@
 
 ######### MAIN LOOP ###########
 if __name__ == '__main__':
-<<<<<<< HEAD
     seed_numbers = range(0, 2000, 100)
-=======
-    seed_numbers = range(0, 1900, 100)
->>>>>>> 7a8fee38
     seeds = ['seed'+ str(x) + '-' for x in seed_numbers]
     print seeds
 
     #fileparams = 'pathsetfully_reachable_goal-costTrue-nonmyopicFalse-goalFalse'
-<<<<<<< HEAD
     #fileparams = 'pathsetdubins-costFalse-nonmyopicTrue-goalFalse_BUGTRAP'
     fileparams = 'pathsetdubins-costFalse-nonmyopicFalse-goalFalse'
     file_start = 'dubins-nonmyopic'
-=======
-    #fileparams = 'pathsetdubins-costFalse-nonmyopicTrue-goalFalse'
-
-    fileparams = 'pathsetfully_reachable_goal-costFalse-nonmyopicFalse-goalTrue_BUGTRAP'
-    file_start = 'fully_reachable_goal-myopic'
->>>>>>> 7a8fee38
 
 
     # path= '/home/genevieve/mit-whoi/repos/informative-path-planning/experiments/'
@@ -366,11 +355,7 @@
                         mes_samples.append(root+"/"+name)
             ######## Looking at Mean values ######
             # get the robot log files
-<<<<<<< HEAD
             elif 'log' in name and 'mean' in root and fileparams in root and 'old_fully_reachable' not in root:
-=======
-            elif 'log' in name and 'mes' in root and fileparams in root:
->>>>>>> 7a8fee38
                 for s in seeds:
                     ls = []
                     if str(s) in root:
