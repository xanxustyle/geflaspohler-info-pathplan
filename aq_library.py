--- conflicted
+++ resolved
@@ -72,10 +72,6 @@
     #assert(entropy_after - entropy_before - entropy_const > 0)
     return entropy_total - entropy_const
 
-<<<<<<< HEAD
-    
-=======
->>>>>>> a62a68c2
 def mean_UCB(time, xvals, robot_model, param=None, FVECTOR = False):
     ''' Computes the UCB for a set of points along a trajectory '''
     data = np.array(xvals)
@@ -125,7 +121,7 @@
     return info_gain(time, xvals, robot_model) + LAMBDA * np.sum(mu) + np.sqrt(beta_t) * np.sum(np.fabs(var))
 
 
-def sample_max_vals(robot_model, t, nK = 20, nFeatures = 200, visualize = True, obstacles=obslib.FreeWorld()):
+def sample_max_vals(robot_model, t, nK = 20, nFeatures = 200, visualize = False, obstacles=obslib.FreeWorld(), f_rew='mes'):
     ''' The mutual information between a potential set of samples and the local maxima'''
     # If the robot has not samples yet, return a constant value
     if robot_model.xvals is None:
@@ -144,52 +140,6 @@
         print "Starting global optimization", i, "of", nK
         logger.info("Starting global optimization {} of {}".format(i, nK))
 
-        alpha = np.sqrt(2.0 * math.pi * (robot_model.lengthscale ** 2)) * robot_model.variance # Assuming 2D
-        # print alpha
-        
-        W = np.random.normal(loc = 0.0, scale = np.sqrt(1./(2.0 * math.pi * robot_model.lengthscale)), size = (nFeatures, d)) # Way too smooth, Actually looks quite good at scale
-        b = 2 * np.pi * np.random.uniform(low = 0.0, high = 1.0, size = (nFeatures, 1))
-
-        # print "W shpae;", W.shape
-        # print "b shpae;", W.shape
-        
-        # Compute the features for xx
-        Z = np.sqrt(2.0 * alpha / nFeatures) * np.cos(np.dot(W, robot_model.xvals.T) + b)
-        # print "Phi shape;", Z.shape
-        # Z = np.sqrt(2 * robot_model.variance / nFeatures) * np.cos(np.dot(W, robot_model.xvals.T) + b)
-        
-        # Draw the coefficient theta
-        noise = np.random.normal(loc = 0.0, scale = 1.0, size = (nFeatures, 1))
-
-        #We adopt the formula $theta \sim \N(Z(Z'Z + \sigma^2 I)^{-1} y, I-Z(Z'Z + \sigma^2 I)Z')$.            
-        # try:
-        # Sigma = np.dot(Z, Z.T) + robot_model.noise * np.eye(robot_model.xvals.shape[0])
-        Sigma = np.dot(Z, Z.T) + robot_model.noise * np.eye(nFeatures)
-        # mu = np.dot(np.dot(Z, np.linalg.inv(Sigma)), robot_model.zvals)
-        Sigma_inv = np.linalg.inv(Sigma)
-        # print Sigma_inv.shape
-        # print Z.shape
-        # print robot_model.zvals.shape
-        mu = np.dot(np.dot(Sigma_inv, Z), robot_model.zvals)
-        # print "mu shape", mu.shape
-        # [D, U] = np.linalg.eig(Sigma)
-        # U = np.real(U)
-        # D = np.real(np.reshape(D, (D.shape[0], 1)))
-
-        # R = np.reciprocal((np.sqrt(D) * (np.sqrt(D) + np.sqrt(robot_model.noise))))
-        # theta = noise - np.dot(Z, np.dot(U, R*(np.dot(U.T, np.dot(Z.T, noise))))) + mu
-        # theta = (noise * robot_model.noise * Sigma_inv) + mu
-        theta = np.random.multivariate_normal(mean = np.reshape(mu, (nFeatures,)), cov = robot_model.noise * Sigma_inv)
-        # print "Thetha shape:", theta.shape
-        # except Exception as e:
-        #     # If Sigma is not positive definite, ignore this simulation
-        #     print e
-        #     print "[ERROR]: Sigma is not positive definite, ignoring simulation", i
-        #     logger.warning("[ERROR]: Sigma is not positive definite, ignoring simulation {}".format(i))
-        #     delete_locs.append(i)
-        #     continue
-
-        '''
         # Draw the weights for the random features
         # TODO: make sure this formula is correct
         W = np.random.normal(loc = 0.0, scale = (1./(robot_model.lengthscale)), size = (nFeatures, d))
@@ -234,14 +184,13 @@
                 continue
 
             #theta = np.random.multivariate_normal(mean = np.reshape(mu, (nFeatures,)), cov = Sigma, size = (nFeatures, 1))
-        '''
             
         # Obtain a function samples from posterior GP
         #def target(x): 
         #    pdb.set_trace()
         #    return np.dot(theta.T * np.sqrt(2.0 * robot_model.variance / nFeatures), np.cos(np.dot(W, x.T) + b)).T
         # target = lambda x: np.dot(theta.T * np.sqrt(2.0 * robot_model.variance / nFeatures), np.cos(np.dot(W, x.T) + b)).T
-        target = lambda x: np.dot(np.sqrt(2.0 * alpha / nFeatures) * np.cos(np.dot(W, x.T) + b).T , theta)
+        target = lambda x: np.dot(theta.T * np.sqrt(2.0 * robot_model.variance / nFeatures), np.cos(np.dot(W, x.T) + b)).T
         target_vector_n = lambda x: -target(x.reshape(1,2))
         
         # Can only take a 1D input
@@ -249,20 +198,20 @@
         #    return np.dot(theta.T * -np.sqrt(2.0 * robot_model.variance / nFeatures), np.sin(np.dot(W, x.reshape((2,1))) + b) * W)
         target_gradient = lambda x: np.dot(theta.T * -np.sqrt(2.0 * robot_model.variance / nFeatures), np.sin(np.dot(W, x.reshape((2,1))) + b) * W)
         target_vector_gradient_n = lambda x: -np.asarray(target_gradient(x).reshape(2,))
-                                                                    
+                                                     
         # Optimize the function
         status = False
         count = 0
         # Retry optimization up to 5 times; if hasn't converged, give up on this simulated world
         while status == False and count < 5:
             maxima, max_val, max_inv_hess, status = global_maximization(target, target_vector_n, target_gradient, 
-                target_vector_gradient_n, robot_model.ranges, robot_model.xvals, visualize, 't' + str(t) + '.nK' + str(i), obstacles)
+                target_vector_gradient_n, robot_model.ranges, robot_model.xvals, visualize, 't' + str(t) + '.nK' + str(i), obstacles, f_rew=f_rew)
             count += 1
         if status == False:
             delete_locs.append(i)
             continue
         
-        samples[i] = max_val.reshape((1,1))
+        samples[i] = np.array(max_val).reshape((1,1))
         funcs.append(target)
         print "Max Value in Optimization \t \t", samples[i]
         logger.info("Max Value in Optimization \t {}".format(samples[i]))
@@ -343,55 +292,68 @@
     f = f / maxes.shape[0]
     # f is an np array; return scalar value
     if FVECTOR:
-        return f
+        return f # TODO: make this better! Dummy retrun
     else:
         # f is an np array; return scalar value
         return f[0]
 
-'''
-def mves_maximal_set(time, xvals, robot_model, param):
-    #Define the Acquisition Function for maximal-set information gain param is tuple (maxima, target)
-    max_vals = param[0]
-    max_locs = param[1]
-    target = param[2]
-
+def naive(time, xvals, robot_model, param, FVECTOR = False):
+    ''' The naive reward function for the MSS problem where param is number of samples to draw and range for reward'''
+
+    _, max_locs, _ = param[0]
+    if max_locs is None:
+        return 0.0
+
+    data = np.array(xvals)
+    x1 = data[:, 0]
+    x2 = data[:, 1]
+
+    # Initialize f
+    f = np.zeros((xvals.shape[0], 1))
+
+    for i in xrange(max_locs.shape[0]):
+        d = np.sqrt(np.square(x1-max_locs[i][0]) + np.square(x2-max_locs[i][1]))
+        count = d <= param[1]
+        # print count.shape
+        # pdb.set_trace()
+        f += count.astype(float).reshape(f.shape)
+    f = f / max_locs.shape[0]
+
+    if FVECTOR:
+        return f # TODO: make this better! Dummy retrun
+    else:
+        # f is an np array; return scalar value
+        return np.sum(f)
+
+def naive_value(time, xvals, robot_model, param, FVECTOR = False):
+    ''' The naive reward function for the MSS problem where param is number of samples to draw and range for reward'''
+
+    max_vals, _, _ = param[0]
     if max_vals is None:
-        return 1.0
-
-    data = np.array(xvals)
-    x1 = data[:,0]
-    x2 = data[:,1]
-    queries = np.vstack([x1, x2]).T        
-    d = queries.shape[1] # The dimension of the points (should be 2D)     
-
-    # Initialize f, g
-    f = 0
+        return 0.0
+
+    data = np.array(xvals)
+    x1 = data[:, 0]
+    x2 = data[:, 1]
+    queries = np.vstack([x1, x2]).T
+
+    # Initialize f
+    f = np.zeros((xvals.shape[0], 1))
     for i in xrange(max_vals.shape[0]):
-        # Compute the posterior mean/variance predictions and gradients.
-        mean_before, var_before = robot_model.predict_value(queries)
-     
-        radius = 2.0
-        radius_steps = 0
-        angle_steps = 0
-        ball_data = np.zeros(((radius_steps) * (angle_steps) + 1, queries .shape[1]))
-        for ii, dist in enumerate(np.linspace(0., radius, radius_steps)):
-            for jj, angle in enumerate(np.linspace(0., 2. * np.pi, angle_steps)):
-                ball_data[ii*angle_steps + jj, :] = np.reshape(max_locs[i] + np.array([dist * np.cos(angle), dist * np.sin(angle)]), (1,2))
-                #ball_data[ii*angle_steps + jj, :] = np.reshape(np.array([3., 3.]) + np.array([dist * np.cos(angle), dist * np.sin(angle)]), (1,2))
-        ball_data[-1, :] = np.reshape(max_locs[i], (1,2))
-
-        observations = target[i](ball_data)
-        temp_model = robot_model.add_data_to_temp_model(ball_data, observations)
-        
-        mean_after, var_after = robot_model.predict_value(queries, TEMP = True)
-        utility = entropy_of_n(var_before) - entropy_of_tn(a = None, b = max_vals[i], mu = mean_after, var = var_after)
-        f += sum(utility)
-
-    # Average f
+        #simple value distance check between the query point and the maximum
+        mean, var = robot_model.predict_value(queries)
+        diff = np.fabs(mean - max_vals[i][0])
+        count = np.where(diff <= param[1])
+        f += count 
+
     f = f / max_vals.shape[0]
     # f is an np array; return scalar value
-    return f[0] 
-'''
+    if FVECTOR:
+        return f
+    else:
+        # f is an np array; return scalar value
+        return np.sum(f)
+
     
 def entropy_of_n(var):    
     return np.log(np.sqrt(2.0 * np.pi * var))
@@ -420,7 +382,7 @@
     
     return np.log(Z * np.sqrt(2.0 * np.pi * var)) + (alpha * phi_alpha - beta * phi_beta) / (2.0 * Z)
 
-def global_maximization(target, target_vector_n, target_grad, target_vector_gradient_n, ranges, guesses, visualize, filename, obstacles):
+def global_maximization(target, target_vector_n, target_grad, target_vector_gradient_n, ranges, guesses, visualize, filename, obstacles, f_rew):
     MIN_COLOR = -25.
     MAX_COLOR = 25.
 
@@ -502,9 +464,9 @@
         scatter = ax2.scatter(guesses[:, 0], guesses[:, 1], color = 'k', s = 20.0)
         scatter = ax2.scatter(res['x'][0], res['x'][1], marker = '*', color = 'r', s = 500)      
 
-        if not os.path.exists('./figures/mes/opt'):
-            os.makedirs('./figures/mes/opt')
-        fig2.savefig('./figures/mes/opt/globalopt.' + str(filename) + '.png')
+        if not os.path.exists('./figures/'+str(f_rew)+'/opt'):
+            os.makedirs('./figures/'+str(f_rew)+'/opt')
+        fig2.savefig('./figures/'+str(f_rew)+'/opt/globalopt.' + str(filename) + '.png')
         # plt.show()
         plt.close()
 
