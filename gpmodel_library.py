# ~/usr/bin/python

'''
This library is for accessing the GPModel class, used in the IPP framework PLUMES

License: MIT
Maintainers: Genevieve Flaspohler and Victoria Preston
'''

from IPython.display import display
import numpy as np
import math
import os
import copy
from sets import Set
import GPy as GPy
from GPy.inference.latent_function_inference import exact_gaussian_inference
from GPy.util.linalg import pdinv, dpotrs, dpotri, symmetrify, jitchol, dtrtrs, tdot
from GPy.util import diag
import logging
import scipy as sp
logger = logging.getLogger('robot')
import pdb

class GPModel(object):
    '''The GPModel class, which is a wrapper on top of GPy.'''     
    
    def __init__(self, ranges, lengthscale, variance, noise = 0.0001, dimension = 2, kernel = 'rbf', period = None):
        '''Initialize a GP regression model with given kernel parameters. 
        Inputs:
            ranges (list of floats) the bounds of the world
            lengthscale (float) the lengthscale parameter of kernel
            variance (float) the variance parameter of kernel
            noise (float) the sensor noise parameter of kernel
            dimension (float) the dimension of the environment; only 2D supported
            kernel (string) the type of kernel; only 'rbf' supported now
        '''
        
        # Model parameterization (noise, lengthscale, variance)
        self.noise = noise
        self.lengthscale = lengthscale
        self.variance = variance
        
        self.ranges = ranges
        
        # The Gaussian dataset; start with null set
        self.xvals = None
        self.zvals = None
        
        # The dimension of the evironment
        if dimension == 2:
            self.dimension = dimension
            self.asymmetric = False

        elif dimension == 3:
            if len(lengthscale) < dimension:
                raise ValueError('Lengthscale vector must have same length as dimension.')
            self.dimension = dimension
            self.asymmetric = True;
        else:
<<<<<<< HEAD
            raise ValueError('Environment must have dimension 2 \'rbf\'')

        if kernel == 'rbf':
            self.kern = GPy.kern.RBF(input_dim = self.dim, lengthscale = lengthscale, variance = variance, useGPU = False) 
=======
            print dimension
            raise ValueError('Environment must have dimension 2 or 3')

        if kernel == 'rbf' and False:
            self.kern = GPy.kern.RBF(input_dim = self.dimension, lengthscale = lengthscale, variance = variance, ARD = self.asymmetric) 
        elif kernel == 'rbf-period' or True:
            # ARD1 corresponds to periods
            # ARD2 correponds to lengthscales
            period = (100, 100, 5);
            lengthscale = (2.5, 2.5, 0.0001);
            
            # self.kern = GPy.kern.RBF(input_dim = self.dimension, lengthscale = lengthscale, variance = variance, ARD = self.asymmetric) 
            # self.kern = GPy.kern.StdPeriodic(input_dim = self.dimension, period = period, lengthscale = lengthscale, variance = variance, ARD1 = True, ARD2 = True) 
            self.kern = GPy.kern.StdPeriodic(input_dim = self.dimension, period = period, lengthscale = lengthscale, variance = variance, ARD1 = True, ARD2 = True) \
                + GPy.kern.RBF(input_dim = self.dimension, lengthscale = lengthscale, variance = variance, ARD = self.asymmetric) 
>>>>>>> 8173a15b
        else:
            raise ValueError('Kernel type must by \'rbf\'')
            
        # Intitally, before any data is created, 
        self.model = None

    def predict_value(self, xvals, include_noise = True):
        ''' Public method returns the mean and variance predictions at a set of input locations.
        Inputs:
            xvals (float array): an nparray of floats representing observation locations, with dimension NUM_PTS x 2
        
        Returns: 
            mean (float array): an nparray of floats representing predictive mean, with dimension NUM_PTS x 1         
            var (float array): an nparray of floats representing predictive variance, with dimension NUM_PTS x 1 
        '''        

        assert(xvals.shape[0] >= 1)            
        assert(xvals.shape[1] == self.dimension)    
        
        n_points, input_dim = xvals.shape

        # With no observations, predict 0 mean everywhere and prior variance
        if self.model == None:
            return np.zeros((n_points, 1)), np.ones((n_points, 1)) * self.variance
        
        # Else, return the predicted values
        mean, var = self.model.predict(xvals, full_cov = False, include_likelihood = include_noise)
        return mean, var        


    def add_data(self, xvals, zvals):
        ''' Public method that adds data to an the GP model.
        Inputs:
            xvals (float array): an nparray of floats representing observation locations, with dimension NUM_PTS x 2
            zvals (float array): an nparray of floats representing sensor observations, with dimension NUM_PTS x 1 
        ''' 
       
        if self.xvals is None:
            self.xvals = xvals
        else:
            self.xvals = np.vstack([self.xvals, xvals])
            
        if self.zvals is None:
            self.zvals = zvals
        else:
            self.zvals = np.vstack([self.zvals, zvals])

        # If the model hasn't been created yet (can't be created until we have data), create GPy model
        if self.model == None or True:
            self.model = GPy.models.GPRegression(np.array(self.xvals), np.array(self.zvals), self.kern, noise_var = self.noise)
        # Else add to the exisiting model
        else:
            self.model.set_XY(X = np.array(self.xvals), Y = np.array(self.zvals))

    def posterior_samples(self, xvals, size=10, full_cov = True):
        fsim = self.model.posterior_samples_f(xvals, size, full_cov=full_cov)
        return fsim

    def load_kernel(self, kernel_file = 'kernel_model.npy'):
        ''' Public method that loads kernel parameters from file.
        Inputs:
            kernel_file (string): a filename string with the location of the kernel parameters 
        '''    
        
        # Read pre-trained kernel parameters from file, if avaliable and no training data is provided
        if os.path.isfile(kernel_file):
            print "Loading kernel parameters from file"
            logger.info("Loading kernel parameters from file")
            self.kern[:] = np.load(kernel_file)
        else:
            raise ValueError("Failed to load kernel. Kernel parameter file not found.")
        return

    def train_kernel(self, xvals = None, zvals = None, kernel_file = 'kernel_model.npy'):
        ''' Public method that optmizes kernel parameters based on input data and saves to files.
        Inputs:
            xvals (float array): an nparray of floats representing observation locations, with dimension NUM_PTS x 2
            zvals (float array): an nparray of floats representing sensor observations, with dimension NUM_PTS x 1        
            kernel_file (string): a filename string with the location to save the kernel parameters 
        Outputs:
            nothing is returned, but a kernel file is created.
        '''      
        
        # Read pre-trained kernel parameters from file, if available and no 
        # training data is provided
        if self.xvals is not None and self.zvals is not None:
            xvals = self.xvals
            zvals = self.zvals

            print "Optimizing kernel parameters given data"
            logger.info("Optimizing kernel parameters given data")
            # Initilaize a GP model (used only for optmizing kernel hyperparamters)
            self.m = GPy.models.GPRegression(np.array(xvals), np.array(zvals), self.kern)
            # self.m = GPy.models.models.SparseGPRegression(X=np.array(self.xvals), Y=np.array(self.zvals),kernel= self.kern, num_inducing=1000)
            self.m.initialize_parameter()

            # Constrain the hyperparameters during optmization
            self.m.constrain_positive('')
            self.m['Gaussian_noise.variance'].constrain_fixed(self.noise)

            # Train the kernel hyperparameters
            self.m.optimize_restarts(num_restarts = 2, messages = True)

            # Save the hyperparemters to file
            np.save(kernel_file, self.kern[:])
            self.lengthscale = self.kern.lengthscale
            self.variance = self.kern.variance

        else:
            raise ValueError("Failed to train kernel. No training data provided.")

class OnlineGPModel(GPModel):
    ''' This class inherits from the GP model class
        Implements online, recursive updates for a Gaussian Process using the 
        Woodbury-Morrison formula by modifying the Posteior class from the GPy Library 
    '''
    def __init__(self, ranges, lengthscale, variance, noise = 0.0001, dimension = 2, kernel = 'rbf',  update_legacy = False):
        super(OnlineGPModel, self).__init__(ranges, lengthscale, variance, noise, dimension, kernel)
        
        self._K_chol = None
        self._K = None
        #option 1:
        self._woodbury_chol = None
        self._woodbury_vector =  None
        self._woodbury_inv =  None

        #option 2:
        self._mean =  None
        self._covariance = None
        self._prior_mean = 0.
        self.update_legacy = update_legacy
    
    def init_model(self, xvals, zvals):
        # Update internal data
        self.xvals = xvals
        self.zvals = zvals
    
        self._K = self.kern.K(self.xvals)

        Ky = self._K.copy()

        # Adds some additional noise to ensure well-conditioned
        diag.add(Ky, self.noise + 1e-8)
        Wi, LW, LWi, W_logdet = pdinv(Ky)

        self._woodbury_inv = Wi 
        self._woodbury_vector =  np.dot(self._woodbury_inv, self.zvals) 
        
        self._woodbury_chol = None 
        self._mean =  None
        self._covariance = None
        self._prior_mean = 0.
        self._K_chol = None

    def update_model(self, xvals, zvals, incremental = True):
        assert(self.xvals is not None)
        assert(self.zvals is not None)
        
        Kx = self.kern.K(self.xvals, xvals)

        # Update K matrix
        self._K = np.block([
            [self._K,    Kx],
            [Kx.T,      self.kern.K(xvals, xvals)] 
         ])

        # Update internal data
        self.xvals = np.vstack([self.xvals, xvals])
        self.zvals = np.vstack([self.zvals, zvals])

        # Update woodbury inverse, either incrementally or from scratch
        if incremental == True:
            Pinv = self.woodbury_inv
            Q = Kx
            R = Kx.T
            S = self.kern.K(xvals, xvals)
            M = S - np.dot(np.dot(R, Pinv), Q)
            # Adds some additional noise to ensure well-conditioned
            diag.add(M, self.noise + 1e-8)
            M, _, _, _ = pdinv(M)

            Pnew = Pinv + np.dot(np.dot(np.dot(np.dot(Pinv, Q), M), R), Pinv)
            Qnew = -np.dot(np.dot(Pinv, Q), M)
            Rnew = -np.dot(np.dot(M, R), Pinv)
            Snew = M

            self._woodbury_inv = np.block([
                [Pnew, Qnew],
                [Rnew, Snew]
            ])
        else:
            Ky = self.K.copy()
            # Adds some additional noise to ensure well-conditioned
            diag.add(Ky, self.noise + 1e-8)
            Wi, LW, LWi, W_logdet = pdinv(Ky)
            self._woodbury_inv = Wi 
        
        self._woodbury_vector = np.dot(self.woodbury_inv, self.zvals) 

        self._woodbury_chol = None 
        self._mean =  None
        self._covariance = None
        self._prior_mean = 0.
        self._K_chol = None

    def add_data(self, xvals, zvals):
        ''' Public method that adds data to an the GP model.
        Inputs:
            xvals (float array): an nparray of floats representing observation locations, with dimension NUM_PTS x 2
            zvals (float array): an nparray of floats representing sensor observations, with dimension NUM_PTS x 1 
        ''' 
        if self.xvals is None:
            assert(self.zvals is None)
            self.init_model(xvals, zvals)
        else:
            assert(self.zvals is not None)
            self.update_model(xvals, zvals)

        if self.update_legacy:
            # Include this code to update the GP model if you want to compare to lecacy predictor 
            # If the model hasn't been created yet (can't be created until we have data), create GPy model
            if self.model == None:
                self.model = GPy.models.GPRegression(np.array(self.xvals), np.array(self.zvals), self.kern, noise_var = self.noise)
            # Else add to the exisiting model
            else:
                self.model.set_XY(X = np.array(self.xvals), Y = np.array(self.zvals))
    
    def predict_value(self, xvals, include_noise = True, full_cov = False):
        # Calculate for the test point
        assert(xvals.shape[0] >= 1)            
        assert(xvals.shape[1] == self.dimension)    
	n_points, input_dim = xvals.shape

        # With no observations, predict 0 mean everywhere and prior variance
        if self.xvals is None:
            return np.zeros((n_points, 1)), np.ones((n_points, 1)) * self.variance

        Kx = self.kern.K(self.xvals, xvals)
        mu = np.dot(Kx.T, self.woodbury_vector)
        if len(mu.shape)==1:
            mu = mu.reshape(-1,1)
        if full_cov:
            Kxx = self.kern.K(xvals)
            if self.woodbury_inv.ndim == 2:
                var = Kxx - np.dot(Kx.T, np.dot(self.woodbury_inv, Kx))
        else:
            Kxx = self.kern.Kdiag(xvals)
            var = (Kxx - np.sum(np.dot(self.woodbury_inv.T, Kx) * Kx, 0))[:,None]

        # If model noise should be included in the prediction
        if include_noise: 
            var += self.noise
        return mu, var
    
    ''' Sample from the Gaussian Process posterior '''
    def posterior_samples(self, xvals, size=10, full_cov = True):
        """
        Samples the posterior GP at the points X.

        :param X: The points at which to take the samples.
        :type X: np.ndarray (Nnew x self.input_dim)
        :param size: the number of a posteriori samples.
        :type size: int.
        :param full_cov: whether to return the full covariance matrix, or just the diagonal.
        :type full_cov: bool.
        :returns: fsim: set of simulations
        :rtype: np.ndarray (D x N x samples) (if D==1 we flatten out the first dimension)
        """
        m, v = self.predict_value(xvals, include_noise = True, full_cov = full_cov)

        def sim_one_dim(m, v):
            if not full_cov:
                return np.random.multivariate_normal(m.flatten(), np.diag(v.flatten()), size).T
            else:
                return np.random.multivariate_normal(m.flatten(), v, size).T

        num_data, input_dim = self.xvals.shape
        output_dim = self.zvals.shape[1]

        if output_dim == 1:
            return sim_one_dim(m, v)
        else:
            fsim = np.empty((output_dim, num_data, size))
            for d in range(output_dim):
                if (not full_cov) and v.ndim == 2:
                    fsim[d] = sim_one_dim(m[:, d], v[:, d])
                else:
                    fsim[d] = sim_one_dim(m[:, d], v)
        return fsim
    
    @property
    def K(self):
        if self._K is None:
            self._K = self.kern.K(self.xvals, self.xvals)
        return self._K
    
    @property
    def mean(self):
        """
        Posterior mean
        $$
        K_{xx}v
        v := \texttt{Woodbury vector}
        $$
        """
        if self._mean is None:
            self._mean = np.dot(self._K, self.woodbury_vector)
        return self._mean

    @property
    def covariance(self):
        """
        Posterior covariance
        $$
        K_{xx} - K_{xx}W_{xx}^{-1}K_{xx}
        W_{xx} := \texttt{Woodbury inv}
        $$
        """
        if self._covariance is None:
            #self._covariance = (np.atleast_3d(self._K) - np.tensordot(np.dot(np.atleast_3d(self.woodbury_inv).T, self._K), self._K, [1,0]).T).squeeze()
            self._covariance = self._K - self._K.dot(self.woodbury_inv).dot(self._K)
        return self._covariance

    @property
    def woodbury_chol(self):
        """
        return $L_{W}$ where L is the lower triangular Cholesky decomposition of the Woodbury matrix
        $$
        L_{W}L_{W}^{\top} = W^{-1}
        W^{-1} := \texttt{Woodbury inv}
        $$
        """
        if self._woodbury_chol is None:
            #compute woodbury chol from
            if self._woodbury_inv is not None:
                winv = np.atleast_3d(self._woodbury_inv)
                self._woodbury_chol = np.zeros(winv.shape)
                for p in range(winv.shape[-1]):
                    self._woodbury_chol[:,:,p] = pdinv(winv[:,:,p])[2]
            elif self._covariance is not None:
                raise NotImplementedError("TODO: check code here")
                B = self._K - self._covariance
                tmp, _ = dpotrs(self.K_chol, B)
                self._woodbury_inv, _ = dpotrs(self.K_chol, tmp.T)
                _, _, self._woodbury_chol, _ = pdinv(self._woodbury_inv)
            else:
                raise ValueError("insufficient information to compute posterior")
        return self._woodbury_chol

    @property
    def woodbury_inv(self):
        """
        The inverse of the woodbury matrix, in the gaussian likelihood case it is defined as
        $$
        (K_{xx} + \Sigma_{xx})^{-1}
        \Sigma_{xx} := \texttt{Likelihood.variance / Approximate likelihood covariance}
        $$
        """
        if self._woodbury_inv is None:
            if self._woodbury_chol is not None:
                self._woodbury_inv, _ = dpotri(self._woodbury_chol, lower=1)
                symmetrify(self._woodbury_inv)
            elif self._covariance is not None:
                B = np.atleast_3d(self._K) - np.atleast_3d(self._covariance)
                self._woodbury_inv = np.empty_like(B)
                for i in range(B.shape[-1]):
                    tmp, _ = dpotrs(self.K_chol, B[:,:,i])
                    self._woodbury_inv[:,:,i], _ = dpotrs(self.K_chol, tmp.T)
        return self._woodbury_inv

    @property
    def woodbury_vector(self):
        """
        Woodbury vector in the gaussian likelihood case only is defined as
        $$
        (K_{xx} + \Sigma)^{-1}Y
        \Sigma := \texttt{Likelihood.variance / Approximate likelihood covariance}
        $$
        """
        if self._woodbury_vector is None:
            self._woodbury_vector, _ = dpotrs(self.K_chol, self.mean - self._prior_mean)
        return self._woodbury_vector

    @property
    def K_chol(self):
        """
        Cholesky of the prior covariance K
        """
        if self._K_chol is None:
            self._K_chol = jitchol(self.K)
        return self._K_chol

class SpatialGPModel(GPModel):
    ''' This class inherits from the GP model class
        Implements online, recursive updates for a Gaussian Process using the 
        Woodbury-Morrison formula by modifying the Posteior class from the GPy Library 
    '''
    def __init__(self, ranges, lengthscale, variance, xvals = None, zvals = None, noise = 0.0001, dimension = 2, kernel = 'rbf'):

        super(SpatialGPModel, self).__init__(ranges, lengthscale, variance, noise, dimension, kernel)

        self.batch_size = 20
        self.neighbor_radius = 1.5 #[meters]
        # self.neighbor_radius = 100 #[meters]
        self._prior_mean = 0.

    def update_model(self, xvals, zvals, incremental = True):
        assert(self.xvals is not None)
        assert(self.zvals is not None)

        # Add data to the waiting queue
        if self.xwait is None:
            self.xwait = xvals
        else:
            self.xwait = np.vstack([self.xwait, xvals])
            
        if self.zwait is None:
            self.zwait = zvals
        else:
            self.zwait = np.vstack([self.zwait, zvals])

        if self.xwait.shape[0] >= self.batch_size:
            # Add data to the dataset queue
            if self.xvals is None:
                self.xvals = self.xwait.copy()
            else:
                self.xvals = np.vstack([self.xvals, self.xwait.copy()])
                
            if self.zvals is None:
                self.zvals = self.zwait.copy() 
            else:
                self.zvals = np.vstack([self.zvals, self.zwait.copy()])

            # Create a new KD tree
            self.spatial_tree = sp.spatial.KDTree(self.xvals, leafsize = 10)
            
            # Reset the waiting data
            self.xwait = None
            self.zwait = None


    def add_data(self, xvals, zvals):
        ''' Public method that adds data to an the GP model.
        Inputs:
            xvals (float array): an nparray of floats representing observation locations, with dimension NUM_PTS x 2
            zvals (float array): an nparray of floats representing sensor observations, with dimension NUM_PTS x 1 
        ''' 
        if self.xvals is None:
            assert(self.zvals is None)
            self.init_model(xvals, zvals)
        else:
            assert(self.zvals is not None)
            self.update_model(xvals, zvals)

        update_legacy = False 
        if update_legacy:
            # Include this code to update the GP model if you want to compare to lecacy predictor 
            # If the model hasn't been created yet (can't be created until we have data), create GPy model
            if self.model == None:
                self.temp_xvals = xvals
                self.temp_zvals = zvals
                self.model = GPy.models.GPRegression(np.array(self.temp_xvals), np.array(self.temp_zvals), self.kern, noise_var = self.noise)
            # Else add to the exisiting model
            else:
                self.temp_xvals = np.vstack([self.temp_xvals, xvals])
                self.temp_zvals = np.vstack([self.temp_zvals, zvals])
                self.model.set_XY(X = np.array(self.temp_xvals), Y = np.array(self.temp_zvals))

    
    def predict_value(self, xvals, include_noise = True, full_cov = False):
        # Calculate for the test point
        assert(xvals.shape[0] >= 1)            
        assert(xvals.shape[1] == self.dimension)    
	n_points, input_dim = xvals.shape

        # With no observations, predict 0 mean everywhere and prior variance
        if self.xvals is None:
            return np.zeros((n_points, 1)), np.ones((n_points, 1)) * self.variance

        # Find neightbors within radius
        point_group = self.spatial_tree.query_ball_point(xvals, self.neighbor_radius)

        point_list = []
        for points in point_group:
            for index in points:
                point_list.append(index)

        point_set = Set(point_list)
        xpoints = [self.xvals[index] for index in point_set]
        zpoints = [self.zvals[index] for index in point_set]
        # print "Size before:", len(xpoints)

        # Brute force check the points in the waiting queue
        if self.xwait is not None and self.xwait.shape[0] > 0:
            wait_list = []
            for i, u in enumerate(self.xwait):
                for j, v in enumerate(xvals):
                    # if xvals.shape[0] < 10:
                    #     print "Comparing", i, j
                    #     print "Points:", u, v
                    dist = sp.spatial.distance.minkowski(u, v, p = 2.0)
                    if dist <= self.neighbor_radius:
                        wait_list.append(i)
                        # if xvals.shape[0] < 10:
                        #     print "Adding point", u

            
            # if xvals.shape[0] < 10:
            #     print "The wait list:", wait_list

            wait_set = Set(wait_list)
        
            xpoints = [self.xwait[index] for index in wait_set] + xpoints
            zpoints = [self.zwait[index] for index in wait_set] + zpoints
            # print "Size after:", len(xpoints)

        xpoints = np.array(xpoints).reshape(-1, 2)
        zpoints = np.array(zpoints).reshape(-1, 1)

        if xpoints.shape[0] == 0:
            "No nearby points!"
            return np.zeros((n_points, 1)), np.ones((n_points, 1)) * self.variance

        # if self.xvals is not None:
        #     print "Size of kernel array:", self.xvals
        # if self.xwait is not None:
        #     print "Size of wait array:", self.xwait.shape
        # if xpoints is not None:
        #     print "Size of returned points:", xpoints.shape

        Kx = self.kern.K(xpoints, xvals)
        K = self.kern.K(xpoints, xpoints)
        
        # Adds some additional noise to ensure well-conditioned
        Ky = K.copy()
        diag.add(Ky, self.noise + 1e-8)

        Wi, LW, LWi, W_logdet = pdinv(Ky)
        woodbury_inv = Wi 
        woodbury_vector =  np.dot(woodbury_inv, zpoints) 

        mu = np.dot(Kx.T, woodbury_vector)
        if len(mu.shape) == 1:
            mu = mu.reshape(-1,1)
        if full_cov:
            Kxx = self.kern.K(xvals)
            if self.woodbury_inv.ndim == 2:
                var = Kxx - np.dot(Kx.T, np.dot(woodbury_inv, Kx))
        else:
            Kxx = self.kern.Kdiag(xvals)
            var = (Kxx - np.sum(np.dot(woodbury_inv.T, Kx) * Kx, 0))[:,None]

        # If model noise should be included in the prediction
        if include_noise: 
            var += self.noise

        update_legacy = False
        if update_legacy:
            # With no observations, predict 0 mean everywhere and prior variance
            if self.model == None:
                mean, variance = np.zeros((n_points, 1)), np.ones((n_points, 1)) * self.variance
            
            # Else, return the predicted values
            mean, variance = self.model.predict(xvals, full_cov = False, include_likelihood = include_noise)
            if xvals.shape[0] < 10:
                # print "-------- MEAN ------------"
                # print "spatial method:"
                # print mu
                # print "default method:"
                # print mean
                # print "-------- VARIANCE ------------"
                # print "spatial method:"
                # print var
                # print "default method:"
                # print variance 
                
                print np.sum(mu - mean)
                print np.sum(var - variance)

        return mu, var
    
    ''' Sample from the Gaussian Process posterior '''
    def posterior_samples(self, xvals, size=10, full_cov = True):
        """
        Samples the posterior GP at the points X.

        :param X: The points at which to take the samples.
        :type X: np.ndarray (Nnew x self.input_dim)
        :param size: the number of a posteriori samples.
        :type size: int.
        :param full_cov: whether to return the full covariance matrix, or just the diagonal.
        :type full_cov: bool.
        :returns: fsim: set of simulations
        :rtype: np.ndarray (D x N x samples) (if D==1 we flatten out the first dimension)
        """
        m, v = self.predict_value(xvals, include_noise = True, full_cov = full_cov)

        def sim_one_dim(m, v):
            if not full_cov:
                return np.random.multivariate_normal(m.flatten(), np.diag(v.flatten()), size).T
            else:
                return np.random.multivariate_normal(m.flatten(), v, size).T

        num_data, input_dim = self.xvals.shape
        output_dim = self.zvals.shape[1]

        if output_dim == 1:
            return sim_one_dim(m, v)
        else:
            fsim = np.empty((output_dim, num_data, size))
            for d in range(output_dim):
                if (not full_cov) and v.ndim == 2:
                    fsim[d] = sim_one_dim(m[:, d], v[:, d])
                else:
                    fsim[d] = sim_one_dim(m[:, d], v)
        return fsim

class SubsampledGPModel(OnlineGPModel):
    ''' This class inherits from the GP model class
        Implements online, recursive updates for a Gaussian Process using the 
        Woodbury-Morrison formula by modifying the Posteior class from the GPy Library 
    '''
    def __init__(self, ranges, lengthscale, variance, noise = 0.0001, dimension = 2, kernel = 'rbf',  update_legacy = False, max_size = 20, neighbor_radius = 1.00, val_eps = 2.00):
        super(SubsampledGPModel, self).__init__(ranges, lengthscale, variance, noise, dimension, kernel)

        self._spatial_tree = None
        self.max_size = max_size
        self.neighbor_radius = neighbor_radius
        self.val_eps = val_eps
        
    def add_data(self, xvals, zvals):
        ''' Public method that adds data to an the GP model.
        Inputs:
            xvals (float array): an nparray of floats representing observation locations, with dimension NUM_PTS x 2
            zvals (float array): an nparray of floats representing sensor observations, with dimension NUM_PTS x 1 
        ''' 
        if self.xvals is None:
            self.init_model(xvals, zvals)
        elif self.xvals.shape[0] < self.max_size:
            self.update_model(xvals, zvals)
        else:
            # Find nearest neightbor within radius
            dist, index = self.spatial_tree.query(xvals, k = 1, distance_upper_bound = self.neighbor_radius)
            print "Distance to nearest neighbor:", dist
            print "Index:", index
            print "Dataset:", self.xvals.shape

            for j, (d, i) in enumerate(zip(dist, index)):
                m, v = self.predict_value(xvals, include_noise = True, full_cov = False)
                print "Value distance:", np.abs(self.zvals[i, :] - m[j, :])
                if d == float("inf") or np.abs(self.zvals[i, :] - m[j, :]) > self.val_eps:
                    print "Udating model with point:", d, self.xvals[i], "and values:", self.zvals[i, :], m[j, :]
                    self.update_model(xvals, zvals)
                    return
            print "---------- Skiped Update! -------------------"

    @property
    def spatial_tree(self):
        if self._spatial_tree is None:
            print "Rebuilding KD tree"
            self._spatial_tree = sp.spatial.KDTree(self.xvals, leafsize = 5)
        return self._spatial_tree<|MERGE_RESOLUTION|>--- conflicted
+++ resolved
@@ -58,18 +58,12 @@
             self.dimension = dimension
             self.asymmetric = True;
         else:
-<<<<<<< HEAD
-            raise ValueError('Environment must have dimension 2 \'rbf\'')
-
-        if kernel == 'rbf':
-            self.kern = GPy.kern.RBF(input_dim = self.dim, lengthscale = lengthscale, variance = variance, useGPU = False) 
-=======
             print dimension
             raise ValueError('Environment must have dimension 2 or 3')
 
-        if kernel == 'rbf' and False:
+        if kernel == 'rbf':
             self.kern = GPy.kern.RBF(input_dim = self.dimension, lengthscale = lengthscale, variance = variance, ARD = self.asymmetric) 
-        elif kernel == 'rbf-period' or True:
+        elif kernel == 'rbf-period':
             # ARD1 corresponds to periods
             # ARD2 correponds to lengthscales
             period = (100, 100, 5);
@@ -79,7 +73,6 @@
             # self.kern = GPy.kern.StdPeriodic(input_dim = self.dimension, period = period, lengthscale = lengthscale, variance = variance, ARD1 = True, ARD2 = True) 
             self.kern = GPy.kern.StdPeriodic(input_dim = self.dimension, period = period, lengthscale = lengthscale, variance = variance, ARD1 = True, ARD2 = True) \
                 + GPy.kern.RBF(input_dim = self.dimension, lengthscale = lengthscale, variance = variance, ARD = self.asymmetric) 
->>>>>>> 8173a15b
         else:
             raise ValueError('Kernel type must by \'rbf\'')
             
