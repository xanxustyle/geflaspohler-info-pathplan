--- conflicted
+++ resolved
@@ -175,11 +175,8 @@
                 node = node + ' child ' + str(keys[a])
                 sequence.append(node)
             except:
-<<<<<<< HEAD
-=======
                 # This seems like this should never happen?!
                 #pdb.set_trace()
->>>>>>> b648836a
                 pass
 
         return sequence
