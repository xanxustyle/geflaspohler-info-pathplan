--- conflicted
+++ resolved
@@ -139,21 +139,13 @@
             actions = self.path_generator.get_path_set(self.tree[node][0][-1]) #plan from the last point in the sample
             #check that paths were generated; if not, roll back if possible
             try:
-<<<<<<< HEAD
                 keys = actions.keys()
-=======
-            	keys = actions.keys()
->>>>>>> 7c12cffc
             except:
                 print 'No actions were viably generated; rolling back'
                 sequence.remove(node)
                 if len(sequence) == 0:
                     print "Empty sequence ", sequence, node
                     logger.warning("Bad Sequence")
-<<<<<<< HEAD
-=======
-
->>>>>>> 7c12cffc
             #select a random action
             try: 
                 a = np.random.randint(0,len(actions)-1)
